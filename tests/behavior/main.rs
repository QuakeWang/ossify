use libtest_mimic::Arguments;
use libtest_mimic::Trial;
use storify::error::Result;

mod operations;
mod utils;

pub use utils::*;

fn main() -> Result<()> {
    let args = Arguments::from_args();

    let client = TEST_RUNTIME.block_on(init_test_service())?;

    let mut tests = Vec::new();

    operations::list::tests(&client, &mut tests);
    operations::copy::tests(&client, &mut tests);
    operations::delete::tests(&client, &mut tests);
    operations::download::tests(&client, &mut tests);
    operations::mkdir::tests(&client, &mut tests);
    operations::upload::tests(&client, &mut tests);
<<<<<<< HEAD
    operations::cat::tests(&client, &mut tests);
=======
    operations::usage::tests(&client, &mut tests);
    operations::stat::tests(&client, &mut tests);

>>>>>>> 8e18a126
    let _ = tracing_subscriber::fmt()
        .pretty()
        .with_test_writer()
        .with_env_filter(tracing_subscriber::EnvFilter::from_default_env())
        .try_init();

    let conclusion = libtest_mimic::run(&args, tests);

    TEST_RUNTIME.block_on(TEST_FIXTURE.cleanup(client.operator()));

    conclusion.exit()
}<|MERGE_RESOLUTION|>--- conflicted
+++ resolved
@@ -20,13 +20,10 @@
     operations::download::tests(&client, &mut tests);
     operations::mkdir::tests(&client, &mut tests);
     operations::upload::tests(&client, &mut tests);
-<<<<<<< HEAD
     operations::cat::tests(&client, &mut tests);
-=======
     operations::usage::tests(&client, &mut tests);
     operations::stat::tests(&client, &mut tests);
 
->>>>>>> 8e18a126
     let _ = tracing_subscriber::fmt()
         .pretty()
         .with_test_writer()
